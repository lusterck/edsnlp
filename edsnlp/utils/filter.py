from typing import Any, Callable, Iterable, List, Optional, Tuple, Union

from spacy.tokens import Span


<<<<<<< HEAD
def full_sort_key(span: Union[Span, Tuple[Span, Any]]) -> Tuple[int, int]:
=======
def default_sort_key(span: Span) -> Tuple[int, int]:
>>>>>>> e83668d6
    """
    Returns the sort key for filtering spans.

    Parameters
    ----------
    span : Span
        Span to sort.

    Returns
    -------
    key : Tuple(int, int)
        Sort key.
    """
    if isinstance(span, tuple):
        span = span[0]
    return span.end - span.start, -span.start


def start_sort_key(span: Union[Span, Tuple[Span, Any]]) -> Tuple[int, int]:
    """
    Returns the sort key for filtering spans by start order.

    Parameters
    ----------
    span : Span
        Span to sort.

    Returns
    -------
    key : Tuple(int, int)
        Sort key.
    """
    if isinstance(span, tuple):
        span = span[0]
    return span.start


def filter_spans(
    spans: Iterable[Union["Span", Tuple["Span", Any]]],
    label_to_remove: Optional[str] = None,
    return_discarded: bool = False,
<<<<<<< HEAD
) -> Union[
    List[Union[Span, Tuple[Span, Any]]],
    Tuple[List[Union[Span, Tuple[Span, Any]]], List[Union[Span, Tuple[Span, Any]]]],
]:
=======
    sort_key: Callable[[Span], Any] = default_sort_key,
) -> Union[List["Span"], Tuple[List["Span"], List["Span"]]]:
>>>>>>> e83668d6
    """
    Re-definition of spacy's filtering function, that returns discarded spans
    as well as filtered ones.

    Can also accept a `label_to_remove` argument, useful for filtering out
    pseudo cues. If set, `results` can contain overlapping spans: only
    spans overlapping with excluded labels are removed. The main expected
    use case is for pseudo-cues.

    It can handle an iterable of tuples instead of an iterable of `Span`s.
    The primary use-case is the use with the `RegexMatcher`'s capacity to
    return the span's `groupdict`.

    !!! note ""

        The **spaCy documentation states**:

        > Filter a sequence of spans and remove duplicates or overlaps.
        > Useful for creating named entities (where one token can only
        > be part of one entity) or when merging spans with
        > `Retokenizer.merge`. When spans overlap, the (first)
        > longest span is preferred over shorter spans.

    !!! danger "Filtering out spans"

        If the `label_to_remove` argument is supplied, it might be tempting to
        filter overlapping spans that are not part of a label to remove.

        The reason we keep all other possibly overlapping labels is that in qualifier
        pipelines, the same cue can precede **and** follow a marked entity.
        Hence we need to keep every example.

    Parameters
    ----------
    spans : Iterable[Union["Span", Tuple["Span", Any]]]
        Spans to filter.
    return_discarded : bool
        Whether to return discarded spans.
    label_to_remove : str, optional
        Label to remove. If set, results can contain overlapping spans.
    sort_key : Callable[Span, Any], optional
        Key to sorting spans before applying overlap conflict resolution.
        A span with a higher key will have precedence over another span.
        By default, the largest, leftmost spans are selected first.

    Returns
    -------
    results : List[Union[Span, Tuple[Span, Any]]]
        Filtered spans
    discarded : List[Union[Span, Tuple[Span, Any]]], optional
        Discarded spans
    """
<<<<<<< HEAD
    sorted_spans = sorted(spans, key=full_sort_key, reverse=True)
=======
    sorted_spans = sorted(spans, key=sort_key, reverse=True)
>>>>>>> e83668d6
    result = []
    discarded = []
    seen_tokens = set()
    for span in sorted_spans:
        s = span if isinstance(span, Span) else span[0]
        # Check for end - 1 here because boundaries are inclusive
        if s.start not in seen_tokens and s.end - 1 not in seen_tokens:
            if label_to_remove is None or s.label_ != label_to_remove:
                result.append(span)
            if label_to_remove is None or s.label_ == label_to_remove:
                seen_tokens.update(range(s.start, s.end))
        elif label_to_remove is None or s.label_ != label_to_remove:
            discarded.append(span)

    result = sorted(result, key=start_sort_key)
    discarded = sorted(discarded, key=start_sort_key)

    if return_discarded:
        return result, discarded

    return result


def consume_spans(
    spans: List[Span],
    filter: Callable,
    second_chance: Optional[List[Span]] = None,
) -> Tuple[List[Span], List[Span]]:
    """
    Consume a list of span, according to a filter.

    !!! warning
        This method makes the hard hypothesis that:

        1. Spans are sorted.
        2. Spans are consumed in sequence and only once.

        The second item is problematic for the way we treat long entities,
        hence the `second_chance` parameter, which lets entities be seen
        more than once.

    Parameters
    ----------
    spans : List of spans
        List of spans to filter
    filter : Callable
        Filtering function. Should return True when the item is to be included.
    second_chance : List of spans, optional
        Optional list of spans to include again (useful for long entities),
        by default None

    Returns
    -------
    matches : List of spans
        List of spans consumed by the filter.
    remainder : List of spans
        List of remaining spans in the original `spans` parameter.
    """

    if not second_chance:
        second_chance = []
    else:
        second_chance = [m for m in second_chance if filter(m)]

    if not spans:
        return second_chance, []

    for i, span in enumerate(spans):
        if not filter(span):
            break
        else:
            i += 1

    matches = spans[:i]
    remainder = spans[i:]

    matches.extend(second_chance)

    return matches, remainder


def get_spans(spans: List[Span], label: Union[int, str]) -> List[Span]:
    """
    Extracts spans with a given label.
    Prefer using hash label for performance reasons.

    Parameters
    ----------
    spans : List[Span]
        List of spans to filter.
    label : Union[int, str]
        Label to filter on.

    Returns
    -------
    List[Span]
        Filtered spans.
    """
    if isinstance(label, int):
        return [span for span in spans if span.label == label]
    else:
        return [span for span in spans if span.label_ == label]<|MERGE_RESOLUTION|>--- conflicted
+++ resolved
@@ -3,11 +3,7 @@
 from spacy.tokens import Span
 
 
-<<<<<<< HEAD
-def full_sort_key(span: Union[Span, Tuple[Span, Any]]) -> Tuple[int, int]:
-=======
 def default_sort_key(span: Span) -> Tuple[int, int]:
->>>>>>> e83668d6
     """
     Returns the sort key for filtering spans.
 
@@ -49,15 +45,11 @@
     spans: Iterable[Union["Span", Tuple["Span", Any]]],
     label_to_remove: Optional[str] = None,
     return_discarded: bool = False,
-<<<<<<< HEAD
+    sort_key: Callable[[Span], Any] = default_sort_key,
 ) -> Union[
     List[Union[Span, Tuple[Span, Any]]],
     Tuple[List[Union[Span, Tuple[Span, Any]]], List[Union[Span, Tuple[Span, Any]]]],
 ]:
-=======
-    sort_key: Callable[[Span], Any] = default_sort_key,
-) -> Union[List["Span"], Tuple[List["Span"], List["Span"]]]:
->>>>>>> e83668d6
     """
     Re-definition of spacy's filtering function, that returns discarded spans
     as well as filtered ones.
@@ -110,11 +102,7 @@
     discarded : List[Union[Span, Tuple[Span, Any]]], optional
         Discarded spans
     """
-<<<<<<< HEAD
-    sorted_spans = sorted(spans, key=full_sort_key, reverse=True)
-=======
     sorted_spans = sorted(spans, key=sort_key, reverse=True)
->>>>>>> e83668d6
     result = []
     discarded = []
     seen_tokens = set()
