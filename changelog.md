--- conflicted
+++ resolved
@@ -1,15 +1,12 @@
 # Changelog
 
-<<<<<<< HEAD
 ## v0.4.3 (pending)
 
 - Improve the speed of char replacement pipelines (accents and quotes)
-=======
 
 ## v0.4.3
 
 - Fix regex matching on spans.
->>>>>>> b2cab309
 
 ## v0.4.2
 
