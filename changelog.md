# Changelog

<<<<<<< HEAD
## Pending

- Add fast_parse in date pipeline.
- relative_date parsing
=======

## v0.4.3

- Fix regex matching on spans.
>>>>>>> b2cab309

## v0.4.2

- Fix issue with `dateparser` library (see scrapinghub/dateparser#1045)
- Fix `attr` issue in the `advanced-regex` pipelin
- Add documentation for `eds.covid`
- Update the demo with an explanation for the regex

## v0.4.1

- Added support to Koalas DataFrames in the `edsnlp.processing` pipe.
- Added `eds.covid` NER pipeline for detecting COVID19 mentions.

## v0.4.0

- Profound re-write of the normalisation :
  - The custom attribute `CUSTOM_NORM` is completely abandoned in favour of a more _spacyfic_ alternative
  - The `normalizer` pipeline modifies the `NORM` attribute in place
  - Other pipelines can modify the `Token._.excluded` custom attribute
- EDS regex and term matchers can ignore excluded tokens during matching, effectively adding a second dimension to normalisation (choice of the attribute and possibility to skip _pollution_ tokens regardless of the attribute)
- Matching can be performed on custom attributes more easily
- Qualifiers are regrouped together within the `edsnlp.qualifiers` submodule, the inheritance from the `GenericMatcher` is dropped.
- `edsnlp.utils.filter.filter_spans` now accepts a `label_to_remove` parameter. If set, only corresponding spans are removed, along with overlapping spans. Primary use-case: removing pseudo cues for qualifiers.
- Generalise the naming convention for extensions, which keep the same name as the pipeline that created them (eg `Span._.negation` for the `eds.negation` pipeline). The previous convention is kept for now, but calling it issues a warning.
- The `dates` pipeline underwent some light formatting to increase robustness and fix a few issues
- A new `consultation_dates` pipeline was added, which looks for dates preceded by expressions specific to consultation dates
- In rule-based processing, the `terms.py` submodule is replaced by `patterns.py` to reflect the possible presence of regular expressions
- Refactoring of the architecture :
  - pipelines are now regrouped by type (`core`, `ner`, `misc`, `qualifiers`)
  - `matchers` submodule contains `RegexMatcher` and `PhraseMatcher` classes, which interact with the normalisation
  - `multiprocessing` submodule contains `spark` and `local` multiprocessing tools
  - `connectors` contains `Brat`, `OMOP` and `LabelTool` connectors
  - `utils` contains various utilities
- Add entry points to make pipeline usable directly, removing the need to import `edsnlp.components`.
- Add a `eds` namespace for components: for instance, `negation` becomes `eds.negation`. Using the former pipeline name still works, but issues a deprecation warning.
- Add 3 score pipelines related to emergency
- Add a helper function to use a spaCy pipeline as a Spark UDF.
- Fix alignment issues in RegexMatcher
- Change the alignment procedure, dropping clumsy `numpy` dependency in favour of `bisect`
- Change the name of `eds.antecedents` to `eds.history`.
  Calling `eds.antecedents` still works, but issues a deprecation warning and support will be removed in a future version.
- Add a `eds.covid` component, that identifies mentions of COVID
- Change the demo, to include NER components

## v0.3.2

- Major revamp of the normalisation.
  - The `normalizer` pipeline **now adds atomic components** (`lowercase`, `accents`, `quotes`, `pollution` & `endlines`) to the processing pipeline, and compiles the results into a new `Doc._.normalized` extension. The latter is itself a spaCy `Doc` object, wherein tokens are normalised and pollution tokens are removed altogether. Components that match on the `CUSTOM_NORM` attribute process the `normalized` document, and matches are brought back to the original document using a token-wise mapping.
  - Update the `RegexMatcher` to use the `CUSTOM_NORM` attribute
  - Add an `EDSPhraseMatcher`, wrapping spaCy's `PhraseMatcher` to enable matching on `CUSTOM_NORM`.
  - Update the `matcher` and `advanced` pipelines to enable matching on the `CUSTOM_NORM` attribute.
- Add an OMOP connector, to help go back and forth between OMOP-formatted pandas dataframes and spaCy documents.
- Add a `reason` pipeline, that extracts the reason for visit.
- Add an `endlines` pipeline, that classifies newline characters between spaces and actual ends of line.
- Add possibility to annotate within entities for qualifiers (`negation`, `hypothesis`, etc), ie if the cue is within the entity. Disabled by default.

## v0.3.1

- Update `dates` to remove miscellaneous bugs.
- Add `isort` pre-commit hook.
- Improve performance for `negation`, `hypothesis`, `antecedents`, `family` and `rspeech` by using spaCy's `filter_spans` and our `consume_spans` methods.
- Add proposition segmentation to `hypothesis` and `family`, enhancing results.

## v0.3.0

- Renamed `generic` to `matcher`. This is a non-breaking change for the average user, adding the pipeline is still :
  ```python
  nlp.add_pipe("matcher", config=dict(terms=dict(maladie="maladie")))
  ```
- Removed `quickumls` pipeline. It was untested, unmaintained. Will be added back in a future release.
- Add `score` pipeline, and `charlson`.
- Add `advanced-regex` pipeline
- Corrected bugs in the `negation` pipeline

## v0.2.0

- Add `negation` pipeline
- Add `family` pipeline
- Add `hypothesis` pipeline
- Add `antecedents` pipeline
- Add `rspeech` pipeline
- Refactor the library :
  - Remove the `rules` folder
  - Add a `pipelines` folder, containing one subdirectory per component
  - Every component subdirectory contains a module defining the component, and a module defining a factory, plus any other utilities (eg `terms.py`)

## v0.1.0

First working version. Available pipelines :

- `section`
- `sentences`
- `normalization`
- `pollution`<|MERGE_RESOLUTION|>--- conflicted
+++ resolved
@@ -1,16 +1,10 @@
 # Changelog
-
-<<<<<<< HEAD
-## Pending
-
-- Add fast_parse in date pipeline.
-- relative_date parsing
-=======
 
 ## v0.4.3
 
 - Fix regex matching on spans.
->>>>>>> b2cab309
+- Add fast_parse in date pipeline.
+- Add relative_date information parsing
 
 ## v0.4.2
 
