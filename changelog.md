# Changelog

## Unreleased

<<<<<<< HEAD
### Added

- Colour utility with the category20 colour palette
=======
- Adding support for chained attributes in the `processing` pipelines
>>>>>>> 33a180b6

## v0.5.1 (2022-04-11)

### Fixed

- Updated Numpy requirements to be compatible with the `EDSPhraseMatcher`

## v0.5.0 (2022-04-08)

### Added

- New `eds` language to better fit French clinical documents and improve speed
- Testing for markdown codeblocks to make sure the documentation is actually executable

### Changed

- Complete revamp of the date detection pipeline, with better parsing and more exhaustive matching
- Reimplementation of the EDSPhraseMatcher in Cython, leading to a x15 speed increase

## v0.4.4

- Add `measures` pipeline
- Cap Jinja2 version to fix mkdocs
- Adding the possibility to add context in the processing module
- Improve the speed of char replacement pipelines (accents and quotes)
- Improve the speed of the regex matcher

## v0.4.3

- Fix regex matching on spans.
- Add fast_parse in date pipeline.
- Add relative_date information parsing

## v0.4.2

- Fix issue with `dateparser` library (see scrapinghub/dateparser#1045)
- Fix `attr` issue in the `advanced-regex` pipelin
- Add documentation for `eds.covid`
- Update the demo with an explanation for the regex

## v0.4.1

- Added support to Koalas DataFrames in the `edsnlp.processing` pipe.
- Added `eds.covid` NER pipeline for detecting COVID19 mentions.

## v0.4.0

- Profound re-write of the normalisation :
  - The custom attribute `CUSTOM_NORM` is completely abandoned in favour of a more _spacyfic_ alternative
  - The `normalizer` pipeline modifies the `NORM` attribute in place
  - Other pipelines can modify the `Token._.excluded` custom attribute
- EDS regex and term matchers can ignore excluded tokens during matching, effectively adding a second dimension to normalisation (choice of the attribute and possibility to skip _pollution_ tokens regardless of the attribute)
- Matching can be performed on custom attributes more easily
- Qualifiers are regrouped together within the `edsnlp.qualifiers` submodule, the inheritance from the `GenericMatcher` is dropped.
- `edsnlp.utils.filter.filter_spans` now accepts a `label_to_remove` parameter. If set, only corresponding spans are removed, along with overlapping spans. Primary use-case: removing pseudo cues for qualifiers.
- Generalise the naming convention for extensions, which keep the same name as the pipeline that created them (eg `Span._.negation` for the `eds.negation` pipeline). The previous convention is kept for now, but calling it issues a warning.
- The `dates` pipeline underwent some light formatting to increase robustness and fix a few issues
- A new `consultation_dates` pipeline was added, which looks for dates preceded by expressions specific to consultation dates
- In rule-based processing, the `terms.py` submodule is replaced by `patterns.py` to reflect the possible presence of regular expressions
- Refactoring of the architecture :
  - pipelines are now regrouped by type (`core`, `ner`, `misc`, `qualifiers`)
  - `matchers` submodule contains `RegexMatcher` and `PhraseMatcher` classes, which interact with the normalisation
  - `multiprocessing` submodule contains `spark` and `local` multiprocessing tools
  - `connectors` contains `Brat`, `OMOP` and `LabelTool` connectors
  - `utils` contains various utilities
- Add entry points to make pipeline usable directly, removing the need to import `edsnlp.components`.
- Add a `eds` namespace for components: for instance, `negation` becomes `eds.negation`. Using the former pipeline name still works, but issues a deprecation warning.
- Add 3 score pipelines related to emergency
- Add a helper function to use a spaCy pipeline as a Spark UDF.
- Fix alignment issues in RegexMatcher
- Change the alignment procedure, dropping clumsy `numpy` dependency in favour of `bisect`
- Change the name of `eds.antecedents` to `eds.history`.
  Calling `eds.antecedents` still works, but issues a deprecation warning and support will be removed in a future version.
- Add a `eds.covid` component, that identifies mentions of COVID
- Change the demo, to include NER components

## v0.3.2

- Major revamp of the normalisation.
  - The `normalizer` pipeline **now adds atomic components** (`lowercase`, `accents`, `quotes`, `pollution` & `endlines`) to the processing pipeline, and compiles the results into a new `Doc._.normalized` extension. The latter is itself a spaCy `Doc` object, wherein tokens are normalised and pollution tokens are removed altogether. Components that match on the `CUSTOM_NORM` attribute process the `normalized` document, and matches are brought back to the original document using a token-wise mapping.
  - Update the `RegexMatcher` to use the `CUSTOM_NORM` attribute
  - Add an `EDSPhraseMatcher`, wrapping spaCy's `PhraseMatcher` to enable matching on `CUSTOM_NORM`.
  - Update the `matcher` and `advanced` pipelines to enable matching on the `CUSTOM_NORM` attribute.
- Add an OMOP connector, to help go back and forth between OMOP-formatted pandas dataframes and spaCy documents.
- Add a `reason` pipeline, that extracts the reason for visit.
- Add an `endlines` pipeline, that classifies newline characters between spaces and actual ends of line.
- Add possibility to annotate within entities for qualifiers (`negation`, `hypothesis`, etc), ie if the cue is within the entity. Disabled by default.

## v0.3.1

- Update `dates` to remove miscellaneous bugs.
- Add `isort` pre-commit hook.
- Improve performance for `negation`, `hypothesis`, `antecedents`, `family` and `rspeech` by using spaCy's `filter_spans` and our `consume_spans` methods.
- Add proposition segmentation to `hypothesis` and `family`, enhancing results.

## v0.3.0

- Renamed `generic` to `matcher`. This is a non-breaking change for the average user, adding the pipeline is still :

  <!-- no-check -->

  ```python
  nlp.add_pipe("matcher", config=dict(terms=dict(maladie="maladie")))
  ```

- Removed `quickumls` pipeline. It was untested, unmaintained. Will be added back in a future release.
- Add `score` pipeline, and `charlson`.
- Add `advanced-regex` pipeline
- Corrected bugs in the `negation` pipeline

## v0.2.0

- Add `negation` pipeline
- Add `family` pipeline
- Add `hypothesis` pipeline
- Add `antecedents` pipeline
- Add `rspeech` pipeline
- Refactor the library :
  - Remove the `rules` folder
  - Add a `pipelines` folder, containing one subdirectory per component
  - Every component subdirectory contains a module defining the component, and a module defining a factory, plus any other utilities (eg `terms.py`)

## v0.1.0

First working version. Available pipelines :

- `section`
- `sentences`
- `normalization`
- `pollution`<|MERGE_RESOLUTION|>--- conflicted
+++ resolved
@@ -2,13 +2,10 @@
 
 ## Unreleased
 
-<<<<<<< HEAD
 ### Added
 
+- Support for chained attributes in the `processing` pipelines
 - Colour utility with the category20 colour palette
-=======
-- Adding support for chained attributes in the `processing` pipelines
->>>>>>> 33a180b6
 
 ## v0.5.1 (2022-04-11)
 
