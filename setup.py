--- conflicted
+++ resolved
@@ -71,6 +71,7 @@
     "sections = edsnlp.components:sections",
     "context = edsnlp.components:context",
     "measures = edsnlp.components:measures",
+    "pseudonymisation = edsnlp.components:pseudonymisation",
 ]
 
 setup(
@@ -99,12 +100,8 @@
         distributed=["pyspark"],
     ),
     package_data={
-<<<<<<< HEAD
         "edsnlp": ["resources/*"],
-=======
-        "edsnlp": ["resources/*.csv"],
         "": ["*.pyx", "*.pxd", "*.pxi"],
->>>>>>> b0c2bee5
     },
     entry_points={
         "spacy_factories": factories,
