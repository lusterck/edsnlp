--- conflicted
+++ resolved
@@ -1,11 +1,6 @@
 [flake8]
-<<<<<<< HEAD
 per-file-ignores =
     __init__.py:F401
     tests/*.py:F401
-=======
-per-file-ignores = __init__.py:F401
-
 ignore =
-    W503
->>>>>>> bedbb113
+    W503