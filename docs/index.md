--- conflicted
+++ resolved
@@ -106,11 +106,8 @@
     | `eds.emergency.priority` | A priority score extractor |
     | `eds.emergency.ccmu`     | A CCMU score extractor     |
     | `eds.emergency.gemsa`    | A GEMSA score extractor    |
-<<<<<<< HEAD
+    | `eds.TNM`                | A TNM score extractor      |
     | `eds.drugs`              | A Drug mentions extractor  |
-=======
-    | `eds.TNM`                | A TNM score extractor      |
->>>>>>> 1e38e759
 
 ## Disclaimer
 
